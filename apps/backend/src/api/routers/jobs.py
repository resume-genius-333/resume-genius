from datetime import datetime, timezone
from typing import Literal, Optional
import uuid
from instructor import AsyncInstructor
from pydantic import BaseModel
import redis.asyncio as redis
from fastapi import APIRouter, BackgroundTasks, Depends
from dependency_injector.wiring import inject, Provide
from src.api.dependencies import get_current_user
from src.containers import Container
from fastapi.responses import StreamingResponse
from sqlalchemy.ext.asyncio import async_sessionmaker

<<<<<<< HEAD
from src.models.auth.user import UserResponse
from src.models.db.resumes.job import Job
=======
from src.models.db.resumes.job import Job, JobSchema
>>>>>>> 1c00496a
from src.models.llm.resumes.job import JobLLMSchema
import logging
import traceback

logger = logging.getLogger(__name__)

router = APIRouter()


class CreateJobRequest(BaseModel):
    job_description: str
    job_url: Optional[str] = None


class CreateJobResponse(BaseModel):
    job_id: uuid.UUID
    sse_url: str


type ProcessingStatusType = Literal["job-parsed-at"]


def _status_key(
    user_id: uuid.UUID, job_id: uuid.UUID, tag: ProcessingStatusType
) -> str:
    return f"user:{user_id}:job:{job_id}:{tag}:status"  # Redis key for latest status


def _status_channel(user_id: uuid.UUID, job_id: uuid.UUID) -> str:
    return f"user:{user_id}:job:{job_id}:status-stream"  # Pub/Sub channel for SSE


class ProcessingStatus(BaseModel):
    job_parsed_at: Optional[datetime] = None


class ProcessingStatusUpdate(BaseModel):
    timestamp: datetime
    tag: ProcessingStatusType


@inject
async def get_processing_status(
    user_id: uuid.UUID,
    job_id: uuid.UUID,
    redis_client: redis.Redis = Provide[Container.redis_client],
) -> ProcessingStatus:
    job_parsed_at = await redis_client.get(
        _status_key(user_id, job_id, "job-parsed-at")
    )
    return ProcessingStatus(job_parsed_at=datetime.fromisoformat(job_parsed_at))


@inject
async def set_and_publish_processing_status(
    user_id: uuid.UUID,
    job_id: uuid.UUID,
    tag: ProcessingStatusType,
    timestamp: Optional[datetime] = None,
    redis_client: redis.Redis = Provide[Container.redis_client],
):
    if not timestamp:
        timestamp = datetime.now(timezone.utc)
    await redis_client.set(_status_key(user_id, job_id, tag), timestamp.isoformat())
    # TODO: Implement publish issues
    update = ProcessingStatusUpdate(timestamp=timestamp, tag=tag)
    await redis_client.publish(
        _status_channel(user_id, job_id), update.model_dump_json()
    )


@router.post("/users/{user_id}/jobs/create", response_model=CreateJobResponse)
async def create_job(
    user_id: uuid.UUID,
    input_body: CreateJobRequest,
    background_tasks: BackgroundTasks,
):
    job_id = uuid.uuid4()
    # Add background task that will handle dependency injection
    background_tasks.add_task(_create_job, user_id, job_id, input_body)
    return CreateJobResponse(
        job_id=job_id,
        sse_url=f"http://localhost:8000/api/v1/users/{user_id}/jobs/{job_id}/status",
    )


@inject
async def _create_job(
    user_id: uuid.UUID,
    job_id: uuid.UUID,
    input_body: CreateJobRequest,
    instructor: AsyncInstructor = Provide[Container.async_instructor],
    session_factory: async_sessionmaker = Provide[Container.async_session_factory],
):
    logger.info(f"Starting job creation for user_id={user_id}, job_id={job_id}")
    try:
        # Log LLM call
        logger.info("Calling LLM with job description")
        result = await instructor.create(
            model="gpt-5-nano",
            response_model=JobLLMSchema,
            messages=[
                {
                    "role": "user",
                    "content": f"Extract information from the job description. \n\n{input_body.job_description}",
                }
            ],
        )
        logger.info(f"LLM response received: {result.model_dump_json(indent=2)}")

        # Create job from LLM result
        logger.info("Creating Job object from LLM result")
        job = Job.from_llm(
            user_id=user_id,
            job_id=job_id,
            llm_schema=result,
            job_url=input_body.job_url,
        )

        # Save to database
        logger.info("Saving job to database")
        async with session_factory() as session:
            session.add(job)
            await session.commit()
            logger.info(f"Job saved to database: job_id={job_id}")

        # Compute status
        # now = datetime.now(timezone.utc)
        # status = ProcessingStatus(job_parsed_at=now)

        await set_and_publish_processing_status(user_id, job_id, "job-parsed-at")

        # channel = _status_channel(user_id, job_id)
        # await redis_client.publish(channel, status.model_dump_json())
        # logger.info(f"Published status to {channel}: {status.model_dump_json()}")

    except Exception as e:
        logger.error(f"Error in _create_job: {str(e)}")
        logger.error(f"Traceback: {traceback.format_exc()}")
        # Re-raise to ensure background task fails properly
        raise


<<<<<<< HEAD
@router.post("/jobs/create", response_model=CreateJobResponse)
async def create_job(
    input_body: CreateJobRequest,
    background_tasks: BackgroundTasks,
    current_user: UserResponse = Depends(get_current_user),
):
    user_id = uuid.UUID(current_user.id)
    job_id = uuid.uuid4()
    # Add background task that will handle dependency injection
    background_tasks.add_task(
        _create_job_background_wrapper, user_id, job_id, input_body
    )
    return CreateJobResponse(
        job_id=job_id,
        sse_url=f"http://localhost:8000/api/v1/users/{user_id}/jobs/{job_id}/status",
    )


=======
>>>>>>> 1c00496a
@inject
async def _get_job(
    user_id: uuid.UUID,
    job_id: uuid.UUID,
    session_factory: async_sessionmaker = Provide[Container.async_session_factory],
):
    async with session_factory() as session:
        job = await session.get(Job, job_id)
        return job.schema


@router.get("/users/{user_id}/jobs/{job_id}", response_model=JobSchema)
async def get_job(user_id: uuid.UUID, job_id: uuid.UUID):
    return await _get_job(user_id, job_id)


@router.post("/jobs/{job_id}/select_relevant_info")
async def select_relevant_info(
    job_id: uuid.UUID,
    current_user: UserResponse = Depends(get_current_user),
):
    _user_id = uuid.UUID(current_user.id)
    pass


@router.post("/jobs/{job_id}/refine")
async def refine_resume(
    job_id: uuid.UUID,
    current_user: UserResponse = Depends(get_current_user),
):
    return {"status": "success", "message": "Resume refinement started"}


@inject
async def _stream_status(
    user_id: uuid.UUID,
    job_id: uuid.UUID,
    redis_client: redis.Redis = Provide[Container.redis_client],
):
    channel = _status_channel(user_id, job_id)

    pubsub = redis_client.pubsub()
    await pubsub.subscribe(channel)

    try:
        # Listen for messages
        async for message in pubsub.listen():
            if message["type"] == "message":
                data = message["data"]
                info = ProcessingStatusUpdate.model_validate_json(data)
                logger.debug(f"Received update: {info.model_dump_json(indent=2)}")

            elif message["type"] == "subscribe":
                logger.info("SSE: Successfully subscribed to channel")

            result = await get_processing_status(user_id, job_id)
            yield f"data: {result.model_dump_json()}\n\n"

    except Exception as e:
        logger.error(f"SSE: Error in stream: {str(e)}")
        raise

    finally:
        # Clean up
        logger.info(f"SSE: Cleaning up - unsubscribing from {channel}")
        await pubsub.unsubscribe(channel)
        await pubsub.close()
        logger.info(f"SSE: Stream closed for {channel}")


@router.get(
    "/jobs/{job_id}/status-stream"
)  # No reponse_model because SSE is a byte stream, not a JSON body
async def stream_status(
    job_id: uuid.UUID,
    current_user: UserResponse = Depends(get_current_user),
):
    return StreamingResponse(
        _stream_status(uuid.UUID(current_user.id), job_id),
        media_type="text/event-stream",
        headers={
            "Cache-Control": "no-cache",
            "Connection": "keep-alive",
            "X-Accel-Buffering": "no",  # Disable proxy buffering
        },
    )


@router.get("/jobs/{job_id}/status", response_model=ProcessingStatus)
async def get_status(
    job_id: uuid.UUID,
    current_user: UserResponse = Depends(get_current_user),
):
    return await get_processing_status(uuid.UUID(current_user.id), job_id)<|MERGE_RESOLUTION|>--- conflicted
+++ resolved
@@ -11,12 +11,8 @@
 from fastapi.responses import StreamingResponse
 from sqlalchemy.ext.asyncio import async_sessionmaker
 
-<<<<<<< HEAD
 from src.models.auth.user import UserResponse
-from src.models.db.resumes.job import Job
-=======
 from src.models.db.resumes.job import Job, JobSchema
->>>>>>> 1c00496a
 from src.models.llm.resumes.job import JobLLMSchema
 import logging
 import traceback
@@ -85,21 +81,6 @@
     update = ProcessingStatusUpdate(timestamp=timestamp, tag=tag)
     await redis_client.publish(
         _status_channel(user_id, job_id), update.model_dump_json()
-    )
-
-
-@router.post("/users/{user_id}/jobs/create", response_model=CreateJobResponse)
-async def create_job(
-    user_id: uuid.UUID,
-    input_body: CreateJobRequest,
-    background_tasks: BackgroundTasks,
-):
-    job_id = uuid.uuid4()
-    # Add background task that will handle dependency injection
-    background_tasks.add_task(_create_job, user_id, job_id, input_body)
-    return CreateJobResponse(
-        job_id=job_id,
-        sse_url=f"http://localhost:8000/api/v1/users/{user_id}/jobs/{job_id}/status",
     )
 
 
@@ -160,7 +141,6 @@
         raise
 
 
-<<<<<<< HEAD
 @router.post("/jobs/create", response_model=CreateJobResponse)
 async def create_job(
     input_body: CreateJobRequest,
@@ -170,17 +150,13 @@
     user_id = uuid.UUID(current_user.id)
     job_id = uuid.uuid4()
     # Add background task that will handle dependency injection
-    background_tasks.add_task(
-        _create_job_background_wrapper, user_id, job_id, input_body
-    )
+    background_tasks.add_task(_create_job, user_id, job_id, input_body)
     return CreateJobResponse(
         job_id=job_id,
         sse_url=f"http://localhost:8000/api/v1/users/{user_id}/jobs/{job_id}/status",
     )
 
 
-=======
->>>>>>> 1c00496a
 @inject
 async def _get_job(
     user_id: uuid.UUID,
