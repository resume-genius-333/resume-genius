from datetime import datetime, timezone
from typing import Literal, Optional
import uuid
from instructor import AsyncInstructor
from pydantic import BaseModel
import redis.asyncio as redis
from fastapi import APIRouter, BackgroundTasks
from dependency_injector.wiring import inject, Provide
from src.containers import Container
from fastapi.responses import StreamingResponse
from sqlalchemy.ext.asyncio import async_sessionmaker

from src.models.db.resumes.job import Job
from src.models.llm.resumes.job import JobLLMSchema
import logging
import traceback

logger = logging.getLogger(__name__)

router = APIRouter()


class CreateJobRequest(BaseModel):
    job_description: str
    job_url: Optional[str] = None


class CreateJobResponse(BaseModel):
    job_id: uuid.UUID
    sse_url: str


type ProcessingStatusType = Literal["job-parsed-at"]


def _status_key(
    user_id: uuid.UUID, job_id: uuid.UUID, tag: ProcessingStatusType
) -> str:
    return f"user:{user_id}:job:{job_id}:{tag}:status"  # Redis key for latest status


def _status_channel(user_id: uuid.UUID, job_id: uuid.UUID) -> str:
    return f"user:{user_id}:job:{job_id}:status-stream"  # Pub/Sub channel for SSE


class ProcessingStatus(BaseModel):
    job_parsed_at: Optional[datetime] = None


class ProcessingStatusUpdate(BaseModel):
    timestamp: datetime
    tag: ProcessingStatusType


@inject
async def get_processing_status(
    user_id: uuid.UUID,
    job_id: uuid.UUID,
    redis_client: redis.Redis = Provide[Container.redis_client],
) -> ProcessingStatus:
    job_parsed_at = await redis_client.get(
        _status_key(user_id, job_id, "job-parsed-at")
    )
    return ProcessingStatus(job_parsed_at=datetime.fromisoformat(job_parsed_at))


@inject
async def set_and_publish_processing_status(
    user_id: uuid.UUID,
    job_id: uuid.UUID,
    tag: ProcessingStatusType,
    timestamp: Optional[datetime] = None,
    redis_client: redis.Redis = Provide[Container.redis_client],
):
    if not timestamp:
        timestamp = datetime.now(timezone.utc)
    await redis_client.set(_status_key(user_id, job_id, tag), timestamp.isoformat())
    # TODO: Implement publish issues
    update = ProcessingStatusUpdate(timestamp=timestamp, tag=tag)
    await redis_client.publish(
        _status_channel(user_id, job_id), update.model_dump_json()
    )


@inject
async def _create_job(
    user_id: uuid.UUID,
    job_id: uuid.UUID,
    input_body: CreateJobRequest,
    redis_client: redis.Redis = Provide[Container.redis_client],
    instructor: AsyncInstructor = Provide[Container.async_instructor],
    session_factory: async_sessionmaker = Provide[Container.async_session_factory],
):
    logger.info(f"Starting job creation for user_id={user_id}, job_id={job_id}")
    # await asyncio.sleep(15)

    try:
        # Log LLM call
        logger.info("Calling LLM with job description")
        result = await instructor.create(
            model="gpt-5-nano",
            response_model=JobLLMSchema,
            messages=[
                {
                    "role": "user",
                    "content": f"Extract information from the job description. \n\n{input_body.job_description}",
                }
            ],
        )
        logger.info(f"LLM response received: {result.model_dump_json(indent=2)}")

        # Create job from LLM result
        logger.info("Creating Job object from LLM result")
        job = Job.from_llm(
            user_id=user_id,
            job_id=job_id,
            llm_schema=result,
            job_url=input_body.job_url,
        )

        # Save to database
        logger.info("Saving job to database")
        async with session_factory() as session:
            session.add(job)
            await session.commit()
            logger.info(f"Job saved to database: job_id={job_id}")

        # Compute status
        # now = datetime.now(timezone.utc)
        # status = ProcessingStatus(job_parsed_at=now)

        await set_and_publish_processing_status(user_id, job_id, "job-parsed-at")

        # channel = _status_channel(user_id, job_id)
        # await redis_client.publish(channel, status.model_dump_json())
        # logger.info(f"Published status to {channel}: {status.model_dump_json()}")

    except Exception as e:
        logger.error(f"Error in _create_job: {str(e)}")
        logger.error(f"Traceback: {traceback.format_exc()}")
        # Re-raise to ensure background task fails properly
        raise


@router.post("/users/{user_id}/jobs/create", response_model=CreateJobResponse)
async def create_job(
    user_id: uuid.UUID,
    input_body: CreateJobRequest,
    background_tasks: BackgroundTasks,
):
    job_id = uuid.uuid4()
    # Add background task that will handle dependency injection
    background_tasks.add_task(
        _create_job_background_wrapper, user_id, job_id, input_body
    )
    return CreateJobResponse(
        job_id=job_id,
        sse_url=f"http://localhost:8000/api/v1/users/{user_id}/jobs/{job_id}/status",
    )


@inject
async def _create_job_background_wrapper(
    user_id: uuid.UUID,
    job_id: uuid.UUID,
    input_body: CreateJobRequest,
    redis_client: redis.Redis = Provide[Container.redis_client],
    instructor: AsyncInstructor = Provide[Container.async_instructor],
    session_factory: async_sessionmaker = Provide[Container.async_session_factory],
):
<<<<<<< HEAD
    import traceback

    print(
        f"[BACKGROUND JOB] Starting job creation for user_id={user_id}, job_id={job_id}"
    )

    try:
        # Log LLM call
        print("[BACKGROUND JOB] Calling LLM with job description")
        result = await instructor.create(
            model="gpt-5-nano",
            response_model=JobLLMSchema,
            messages=[
                {
                    "role": "user",
                    "content": f"Extract information from the job description. \n\n{input_body.job_description}",
                }
            ],
        )
        print(
            f"[BACKGROUND JOB] LLM response received: {result.model_dump_json(indent=2)}"
        )

        print(result.model_dump_json(indent=2))

        # Create job from LLM result
        print("[BACKGROUND JOB] Creating Job object from LLM result")
        job = Job.from_llm(
            user_id=user_id,
            job_id=job_id,
            llm_schema=result,
            job_url=input_body.job_url,
        )

        # Save to database
        print("[BACKGROUND JOB] Saving job to database")
        async with session_factory() as session:
            session.add(job)
            await session.commit()
            print(f"[BACKGROUND JOB] Job saved to database: job_id={job_id}")

        # Publish to Redis
        channel = f"user:{user_id.hex}:job:{job_id.hex}"
        message = job.schema.model_dump_json()
        print(f"[BACKGROUND JOB] Publishing to Redis channel: {channel}")
        print(f"[BACKGROUND JOB] Message: {message[:200]}...")  # Log first 200 chars

        await redis_client.publish(channel, message)
        print(
            f"[BACKGROUND JOB] Successfully published job to Redis channel: {channel}"
        )

    except Exception as e:
        print(f"[BACKGROUND JOB ERROR] Error in _create_job_with_deps: {str(e)}")
        print(f"[BACKGROUND JOB ERROR] Traceback: {traceback.format_exc()}")
        # Re-raise to ensure background task fails properly
        raise
=======
    """Wrapper function that handles dependency injection for background task."""
    # Only pass the non-injected parameters, let _create_job's @inject handle the rest
    await _create_job(user_id, job_id, input_body)
>>>>>>> e89282b4


@router.post("/users/{user_id}/jobs/{job_id}/select_relevant_info")
async def select_relevant_info(user_id: uuid.UUID, job_id: uuid.UUID):
    pass


@router.post("/users/{user_id}/jobs/{job_id}/refine")
async def refine_resume(
    user_id: uuid.UUID,
    job_id: uuid.UUID,
):
    return {"status": "success", "message": "Resume refinement started"}


@inject
async def _stream_status(
    user_id: uuid.UUID,
    job_id: uuid.UUID,
    redis_client: redis.Redis = Provide[Container.redis_client],
):
<<<<<<< HEAD
    import logging

    logger = logging.getLogger(__name__)
    channel = f"user:{user_id.hex}:job:{job_id.hex}"

    logger.info(f"SSE: Starting stream for channel: {channel}")
    logger.info(f"SSE: user_id={user_id}, job_id={job_id}")

    pubsub = redis_client.pubsub()
    await pubsub.subscribe(channel)
    logger.info(f"SSE: Subscribed to Redis channel: {channel}")
=======
    channel = _status_channel(user_id, job_id)

    pubsub = redis_client.pubsub()
    await pubsub.subscribe(channel)
>>>>>>> e89282b4

    try:
        # Listen for messages
        async for message in pubsub.listen():
<<<<<<< HEAD
            logger.debug(f"SSE: Received message type: {message['type']}")

            if message["type"] == "message":
                logger.info(f"SSE: Message received on channel {channel}")
                print(message["data"])

                data = message["data"]
                if isinstance(data, bytes):
                    data = data.decode("utf-8")
                    logger.debug("SSE: Decoded bytes to string")

                logger.info(f"SSE: Yielding data: {data[:200]}...")
                yield f"data: {data}\n\n"
=======
            if message["type"] == "message":
                data = message["data"]
                info = ProcessingStatusUpdate.model_validate_json(data)
                logger.debug(f"Received update: {info.model_dump_json(indent=2)}")
>>>>>>> e89282b4

            elif message["type"] == "subscribe":
                logger.info("SSE: Successfully subscribed to channel")

<<<<<<< HEAD
=======
            result = await get_processing_status(user_id, job_id)
            yield f"data: {result.model_dump_json()}\n\n"

>>>>>>> e89282b4
    except Exception as e:
        logger.error(f"SSE: Error in stream: {str(e)}")
        raise

    finally:
        # Clean up
        logger.info(f"SSE: Cleaning up - unsubscribing from {channel}")
        await pubsub.unsubscribe(channel)
        await pubsub.close()
        logger.info(f"SSE: Stream closed for {channel}")


@router.get(
    "/users/{user_id}/jobs/{job_id}/status-stream"
)  # No reponse_model because SSE is a byte stream, not a JSON body
async def stream_status(
    user_id: uuid.UUID,
    job_id: uuid.UUID,
):
    return StreamingResponse(
        _stream_status(user_id, job_id),
        media_type="text/event-stream",
        headers={
            "Cache-Control": "no-cache",
            "Connection": "keep-alive",
            "X-Accel-Buffering": "no",  # Disable proxy buffering
        },
    )


@router.get("/users/{user_id}/jobs/{job_id}/status", response_model=ProcessingStatus)
async def get_status(
    user_id: uuid.UUID,
    job_id: uuid.UUID,
):
    return await get_processing_status(user_id, job_id)<|MERGE_RESOLUTION|>--- conflicted
+++ resolved
@@ -168,69 +168,9 @@
     instructor: AsyncInstructor = Provide[Container.async_instructor],
     session_factory: async_sessionmaker = Provide[Container.async_session_factory],
 ):
-<<<<<<< HEAD
-    import traceback
-
-    print(
-        f"[BACKGROUND JOB] Starting job creation for user_id={user_id}, job_id={job_id}"
-    )
-
-    try:
-        # Log LLM call
-        print("[BACKGROUND JOB] Calling LLM with job description")
-        result = await instructor.create(
-            model="gpt-5-nano",
-            response_model=JobLLMSchema,
-            messages=[
-                {
-                    "role": "user",
-                    "content": f"Extract information from the job description. \n\n{input_body.job_description}",
-                }
-            ],
-        )
-        print(
-            f"[BACKGROUND JOB] LLM response received: {result.model_dump_json(indent=2)}"
-        )
-
-        print(result.model_dump_json(indent=2))
-
-        # Create job from LLM result
-        print("[BACKGROUND JOB] Creating Job object from LLM result")
-        job = Job.from_llm(
-            user_id=user_id,
-            job_id=job_id,
-            llm_schema=result,
-            job_url=input_body.job_url,
-        )
-
-        # Save to database
-        print("[BACKGROUND JOB] Saving job to database")
-        async with session_factory() as session:
-            session.add(job)
-            await session.commit()
-            print(f"[BACKGROUND JOB] Job saved to database: job_id={job_id}")
-
-        # Publish to Redis
-        channel = f"user:{user_id.hex}:job:{job_id.hex}"
-        message = job.schema.model_dump_json()
-        print(f"[BACKGROUND JOB] Publishing to Redis channel: {channel}")
-        print(f"[BACKGROUND JOB] Message: {message[:200]}...")  # Log first 200 chars
-
-        await redis_client.publish(channel, message)
-        print(
-            f"[BACKGROUND JOB] Successfully published job to Redis channel: {channel}"
-        )
-
-    except Exception as e:
-        print(f"[BACKGROUND JOB ERROR] Error in _create_job_with_deps: {str(e)}")
-        print(f"[BACKGROUND JOB ERROR] Traceback: {traceback.format_exc()}")
-        # Re-raise to ensure background task fails properly
-        raise
-=======
     """Wrapper function that handles dependency injection for background task."""
     # Only pass the non-injected parameters, let _create_job's @inject handle the rest
     await _create_job(user_id, job_id, input_body)
->>>>>>> e89282b4
 
 
 @router.post("/users/{user_id}/jobs/{job_id}/select_relevant_info")
@@ -252,58 +192,25 @@
     job_id: uuid.UUID,
     redis_client: redis.Redis = Provide[Container.redis_client],
 ):
-<<<<<<< HEAD
-    import logging
-
-    logger = logging.getLogger(__name__)
-    channel = f"user:{user_id.hex}:job:{job_id.hex}"
-
-    logger.info(f"SSE: Starting stream for channel: {channel}")
-    logger.info(f"SSE: user_id={user_id}, job_id={job_id}")
+    channel = _status_channel(user_id, job_id)
 
     pubsub = redis_client.pubsub()
     await pubsub.subscribe(channel)
-    logger.info(f"SSE: Subscribed to Redis channel: {channel}")
-=======
-    channel = _status_channel(user_id, job_id)
-
-    pubsub = redis_client.pubsub()
-    await pubsub.subscribe(channel)
->>>>>>> e89282b4
 
     try:
         # Listen for messages
         async for message in pubsub.listen():
-<<<<<<< HEAD
-            logger.debug(f"SSE: Received message type: {message['type']}")
-
-            if message["type"] == "message":
-                logger.info(f"SSE: Message received on channel {channel}")
-                print(message["data"])
-
-                data = message["data"]
-                if isinstance(data, bytes):
-                    data = data.decode("utf-8")
-                    logger.debug("SSE: Decoded bytes to string")
-
-                logger.info(f"SSE: Yielding data: {data[:200]}...")
-                yield f"data: {data}\n\n"
-=======
             if message["type"] == "message":
                 data = message["data"]
                 info = ProcessingStatusUpdate.model_validate_json(data)
                 logger.debug(f"Received update: {info.model_dump_json(indent=2)}")
->>>>>>> e89282b4
 
             elif message["type"] == "subscribe":
                 logger.info("SSE: Successfully subscribed to channel")
 
-<<<<<<< HEAD
-=======
             result = await get_processing_status(user_id, job_id)
             yield f"data: {result.model_dump_json()}\n\n"
 
->>>>>>> e89282b4
     except Exception as e:
         logger.error(f"SSE: Error in stream: {str(e)}")
         raise
